--- conflicted
+++ resolved
@@ -28,12 +28,7 @@
     "@nteract/display-area": "^5.0.0-alpha.0",
     "@nteract/messaging": "^5.0.0-alpha.0",
     "@nteract/transforms": "^5.0.0-alpha.0",
-<<<<<<< HEAD
-    "babel-runtime": "^6.26.0",
     "codemirror": "5.42.0",
-=======
-    "codemirror": "5.41.0",
->>>>>>> 517edd62
     "lodash": "^4.17.4",
     "rxjs": "^6.3.3"
   },

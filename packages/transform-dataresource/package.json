{
  "name": "@nteract/transform-dataresource",
  "version": "4.2.0",
  "description": "Transform for data resource JSON",
  "main": "lib/",
  "nteractDesktop": "src/index.js",
  "scripts": {
    "prepare": "npm run build",
    "prepublishOnly": "npm run build && npm run build:flow",
    "build": "npm run build:clean && npm run build:lib",
    "build:clean": "rimraf lib",
    "build:flow": "flow-copy-source -v -i '**/__tests__/**' src lib",
    "build:lib": "cross-env NODE_ENV=production babel -d lib src --ignore '**/__tests__/**'",
    "build:lib:watch": "npm run build:lib -- --watch",
    "build:watch": "npm run build:clean && npm run build:lib:watch && npm run build:flow"
  },
  "author": "Kyle Kelley <rgbkrk@gmail.com>",
  "repository": "https://github.com/nteract/nteract/tree/master/packages/transform-dataresource",
  "publishConfig": {
    "access": "public"
  },
  "peerDependencies": {
    "react": "^16.3.2"
  },
  "files": [
    "lib",
    "src",
    "profiles"
  ],
  "license": "BSD-3-Clause",
  "dependencies": {
    "@nteract/octicons": "^0.4.0",
    "@nteract/transform-plotly": "^3.2.0",
    "babel-runtime": "^6.26.0",
    "d3-time-format": "^2.0.5",
    "lodash": "^4.17.4",
    "moment": "^2.18.1",
    "numeral": "^2.0.6",
    "react-hot-loader": "^4.1.2",
    "react-virtualized": "9.20.1",
    "semiotic": "^1.12.0",
<<<<<<< HEAD
    "tv4": "^1.3.0",
    "numeral": "^2.0.6",
    "react-color": "^2.14.1"
=======
    "tv4": "^1.3.0"
>>>>>>> afcf1eaf
  }
}<|MERGE_RESOLUTION|>--- conflicted
+++ resolved
@@ -39,12 +39,8 @@
     "react-hot-loader": "^4.1.2",
     "react-virtualized": "9.20.1",
     "semiotic": "^1.12.0",
-<<<<<<< HEAD
     "tv4": "^1.3.0",
     "numeral": "^2.0.6",
     "react-color": "^2.14.1"
-=======
-    "tv4": "^1.3.0"
->>>>>>> afcf1eaf
   }
 }